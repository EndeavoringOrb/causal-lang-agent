from discovery.ConstrainAgent import ConstrainNormalAgent
from discovery.CausalDiscovery import (
    causal_discovery,
)
from discovery.visualize import visualize_graph
import numpy as np
import pandas as pd
from sklearn.preprocessing import StandardScaler

causal_discovery_algorithm = "pc"
# causal_discovery_algorithm = "Exact-Search"
# causal_discovery_algorithm = "DirectLiNGAM"


def load_data_from_csv(filename) -> tuple[np.ndarray, list[str]]:
    """Load the data from the specified CSV file and encode categorical features.

    Args:
        filename: Path to the CSV file.

    Returns:
        tuple:
            - np.ndarray: Scaled numeric values from the dataset (with categorical columns encoded).
            - list[str]: The feature labels for the dataset.
    """
    data = pd.read_csv(filename)
    data = data.dropna()

    # Encode string columns to numbers
<<<<<<< HEAD
    for col in data.select_dtypes(include=["object"]).columns:
=======
    for col in data.select_dtypes(include=["bool", "string", "object"]).columns:
>>>>>>> c3347888
        unique_vals = data[col].unique()
        mapping = {val: idx for idx, val in enumerate(unique_vals)}
        data[col] = data[col].map(mapping)

    scaler = StandardScaler()
    values = scaler.fit_transform(data)
    labels = list(data.columns)

    return values, labels


def discover(filename, data_desc, llm_only=False):
    print(f"Loading dataset: {filename}...")
    data, labels = load_data_from_csv(filename)

    print(f"Running {causal_discovery_algorithm} algorithm...")
    adjacency_matrix = causal_discovery(data, labels, method=causal_discovery_algorithm)
    visualize_graph(
        adjacency_matrix,
        labels,
        f"./images/{str(filename).split('/')[-1].strip('.csv')}_{causal_discovery_algorithm}_graph.png",
    )

    print("Running ConstrainAgent...")
    constrain_agent = ConstrainNormalAgent(
        labels,
        graph_matrix=adjacency_matrix,
        causal_discovery_algorithm=causal_discovery_algorithm,
        dataset_information=data_desc,
    )

    constraint_matrix = constrain_agent.run(
        use_cache=True,
        cache_path=f"./cache/Domain_knowledge/{filename.strip('.csv')}/{causal_discovery_algorithm}",
    )
    print("The constraint matrix is:")
    print(constraint_matrix)

    adjacency_matrix_optimized = causal_discovery(
        data,
        labels,
        method=causal_discovery_algorithm,
        constraint_matrix=constraint_matrix,
    )
    print("The optimized adjacency matrix is:")
    print(adjacency_matrix_optimized)

    visualize_graph(
        adjacency_matrix_optimized,
        labels,
        f"./images/{str(filename).split('/')[-1].strip('.csv')}_{causal_discovery_algorithm}_CCAgent.png",
    )
    if llm_only:
        adjacency_matrix_optimized = constraint_matrix
        adjacency_matrix_optimized[adjacency_matrix_optimized == 2] = 0

    return adjacency_matrix_optimized, labels


if __name__ == "__main__":
    discover("matmcd/data/Auto_MPG_data.csv")<|MERGE_RESOLUTION|>--- conflicted
+++ resolved
@@ -27,11 +27,7 @@
     data = data.dropna()
 
     # Encode string columns to numbers
-<<<<<<< HEAD
     for col in data.select_dtypes(include=["object"]).columns:
-=======
-    for col in data.select_dtypes(include=["bool", "string", "object"]).columns:
->>>>>>> c3347888
         unique_vals = data[col].unique()
         mapping = {val: idx for idx, val in enumerate(unique_vals)}
         data[col] = data[col].map(mapping)
