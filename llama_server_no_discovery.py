--- conflicted
+++ resolved
@@ -10,7 +10,6 @@
 ################################################################
 # Settings
 ################################################################
-<<<<<<< HEAD
 LLAMA_CPP_SERVER_BASE_URL = "http://localhost:55552"  # The llama-server url
 BENCHMARK_PATH = (
     "QRData/benchmark"  # Path to the folder containing data/ and QRData.json
@@ -26,17 +25,6 @@
     "example": False,
     "rows": 10,
 }
-=======
-LLAMA_CPP_SERVER_BASE_URL = "http://localhost:55552" # The llama-server url
-BENCHMARK_PATH = "QRData/benchmark" # Path to the folder containing data/ and QRData.json
-LOG = True # If true, LlamaServerClient will print model responses in the terminal
-MAX_NUM_EXAMPLES = -1 # Max number of items from QRData to process. -1 means process all items
-MAX_EXTRA_TURNS = 3 # The max number of retries the model gets for writing code
-THINK = True # Set to true if the model you are using outputs <think></think> tags
-PROMPT_OPTIONS = {"prompt":"identify_common_causes_effect_modifiers",
-    "example":True,
-    "rows":10}
->>>>>>> 50a6a064
 ################################################################
 
 # Make sure results folder exists
@@ -70,6 +58,7 @@
         prompt, answer_start = format_QRData_item(
             BENCHMARK_PATH, item, **PROMPT_OPTIONS
         )
+        log = [{"role": "user", "content": prompt}]
         if think:
             answer = ""
             messages = [
@@ -104,7 +93,6 @@
             ]
             stop = ["```"]
 
-<<<<<<< HEAD
             for chunk in client.generate(
                 prompt=messages,
                 stream=True,
@@ -115,49 +103,39 @@
                 answer += chunk
 
             answer += "```"
-=======
-        log = [{"role": "user", "content": prompt}]
-        
-        for chunk in client.generate(
-            prompt=messages,
-            stream=True,
-            log_response=LOG,
-            text_only=True,
-            stop=stop,
-        ):
-            answer += chunk
->>>>>>> 50a6a064
 
         log.append({"role": "assistant", "content": answer})
         answer, code, no_code = extract_code(answer)
         if no_code:
-                messages.extend(
-                    [
-                        {
-                            "role": "user",
-                            "content": "No code parsed in response. Please format code as ```python\n...\n```",
-                        },
-                       
-                    ]
-                )
-                output, stdout, stderr = '', '', ''
-                
+            messages.extend(
+                [
+                    {
+                        "role": "user",
+                        "content": "No code parsed in response. Please format code as ```python\n...\n```",
+                    },
+                ]
+            )
+            output, stdout, stderr = "", "", ""
+
         else:
             output, stdout, stderr = exec_with_output(
                 code, os.path.join(BENCHMARK_PATH, "data")
             )
 
         for _ in range(max_extra_turns):
-            log.append({"role": "user",
-                        "content": f"Output: {output}\nSTDOUT: {stdout}\nSTDERR: {stderr}"})
-            
+            log.append(
+                {
+                    "role": "user",
+                    "content": f"Output: {output}\nSTDOUT: {stdout}\nSTDERR: {stderr}",
+                }
+            )
             if output != "" and stderr == "":
                 break
 
             print(f"Answer: {output}")
             print(f"STDOUT: {stdout}")
             print(f"STDERR: {stderr}")
-            
+
             if think:
                 messages.extend(
                     [
@@ -203,52 +181,28 @@
                     ]
                 )
                 answer = answer_start
-<<<<<<< HEAD
                 messages = [
                     {"role": "user", "content": prompt},
                     {"role": "assistant", "content": answer_start},
                 ]
-                stop = ["```"]
 
                 for chunk in client.generate(
                     prompt=messages,
                     stream=True,
                     log_response=LOG,
                     text_only=True,
-                    stop=stop,
+                    stop=["```"],
                 ):
                     answer += chunk
 
                 answer += "```"
-=======
-
-            for chunk in client.generate(
-                prompt=messages,
-                stream=True,
-                log_response=LOG,
-                text_only=True,
-                stop=stop,
-            ):
-                answer += chunk
+
             log.append({"role": "assistant", "content": answer})
             answer, code, no_code = extract_code(answer)
->>>>>>> 50a6a064
-
-            if no_code:
-                messages.extend(
-                    [
-                        {
-                            "role": "user",
-                            "content": "No code parsed in response. Please format code as ```python\n...\n```",
-                        },
-                       
-                    ]
-                )
-                output, stdout, stderr = '', '', ''
-            else:
-                output, stdout, stderr = exec_with_output(
-                    code, os.path.join(BENCHMARK_PATH, "data")
-                )
+
+            output, stdout, stderr = exec_with_output(
+                code, os.path.join(BENCHMARK_PATH, "data")
+            )
 
         print(f"Final Answer: {output}")
         print(f"STDOUT: {stdout}")
