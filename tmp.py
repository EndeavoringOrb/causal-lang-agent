import pandas as pd
from dowhy import CausalModel
import json

<<<<<<< HEAD
=======
# Load your data
data = pd.read_csv("QRData/QRData/benchmark/data/hospital_treatment.csv")
>>>>>>> fc12f9eb

graph = """
        digraph {
            push_assigned -> push_delivered;
            push_delivered -> in_app_purchase;
        }
    """
graph = """
graph [
    directed 1
    node [
        id 1
        label "treatment"
    ]
    node [
        id 2
        label "days"
    ]
    node [
        id 3
        label "hospital"
    ]
    node [
        id 4
        label "severity"
    ]
    edge [
        source 1
        target 2
    ]
    edge [
        source 4
        target 2
    ]
    edge [
        source 3
        target 1
    ]
    edge [
        source 4
        target 3
    ]
]
"""


<<<<<<< HEAD
def solution():
    # Load your data
    data = pd.read_csv("QRData/benchmark/data/app_engagement_push.csv")

    # Create the causal model
    model = CausalModel(
        data=data,
        treatment="push_delivered",  # Actual treatment received
        outcome="in_app_purchase",  # Outcome of interest
        instruments=["push_assigned"],  # Instrumental variable
        graph=graph,
    )

    # Identify the causal estimand
    identified_estimand = model.identify_effect()
    print(identified_estimand)

    # Estimate the effect using Instrumental Variable (IV) regression
    estimate = model.estimate_effect(
        identified_estimand, method_name="iv.instrumental_variable"
    )

    # Return the estimated LATE, rounded to 2 decimal places
    return round(estimate.value, 2)
=======
data = json.load(open("QRData/QRData/benchmark/QRData.json"))
for idx, item in enumerate(data):
    item["id"] = idx

# Save to a new file
with open('QRData/QRData/benchmark/QRData_ids.json', 'w') as f:
    json.dump(data, f, indent=2)

exit()

# Create the causal model
model = CausalModel(
    data=data,
    treatment="treatment",  # Actual treatment received
    outcome="days",  # Outcome of interest
    graph=graph,
)



# Identify the causal estimand
identified_estimand = model.identify_effect()

# Estimate the effect using Instrumental Variable (IV) regression
estimate = model.estimate_effect(
    identified_estimand, method_name="backdoor.linear_regression"
)

# Print the estimated LATE, rounded to 2 decimal places
print("Estimated LATE (IV regression):", round(estimate.value, 2))
>>>>>>> fc12f9eb
<|MERGE_RESOLUTION|>--- conflicted
+++ resolved
@@ -2,11 +2,8 @@
 from dowhy import CausalModel
 import json
 
-<<<<<<< HEAD
-=======
 # Load your data
 data = pd.read_csv("QRData/QRData/benchmark/data/hospital_treatment.csv")
->>>>>>> fc12f9eb
 
 graph = """
         digraph {
@@ -53,32 +50,6 @@
 """
 
 
-<<<<<<< HEAD
-def solution():
-    # Load your data
-    data = pd.read_csv("QRData/benchmark/data/app_engagement_push.csv")
-
-    # Create the causal model
-    model = CausalModel(
-        data=data,
-        treatment="push_delivered",  # Actual treatment received
-        outcome="in_app_purchase",  # Outcome of interest
-        instruments=["push_assigned"],  # Instrumental variable
-        graph=graph,
-    )
-
-    # Identify the causal estimand
-    identified_estimand = model.identify_effect()
-    print(identified_estimand)
-
-    # Estimate the effect using Instrumental Variable (IV) regression
-    estimate = model.estimate_effect(
-        identified_estimand, method_name="iv.instrumental_variable"
-    )
-
-    # Return the estimated LATE, rounded to 2 decimal places
-    return round(estimate.value, 2)
-=======
 data = json.load(open("QRData/QRData/benchmark/QRData.json"))
 for idx, item in enumerate(data):
     item["id"] = idx
@@ -99,14 +70,14 @@
 
 
 
-# Identify the causal estimand
-identified_estimand = model.identify_effect()
+    # Identify the causal estimand
+    identified_estimand = model.identify_effect()
+    print(identified_estimand)
 
 # Estimate the effect using Instrumental Variable (IV) regression
 estimate = model.estimate_effect(
     identified_estimand, method_name="backdoor.linear_regression"
 )
 
-# Print the estimated LATE, rounded to 2 decimal places
-print("Estimated LATE (IV regression):", round(estimate.value, 2))
->>>>>>> fc12f9eb
+    # Return the estimated LATE, rounded to 2 decimal places
+    return round(estimate.value, 2)